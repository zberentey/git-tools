--- conflicted
+++ resolved
@@ -853,13 +853,9 @@
 	else:
 		req = urllib2.Request(url)
 
-<<<<<<< HEAD
 	if authenticate:
 		authorize_request(req)
-=======
-	authorize_request(req)
-
->>>>>>> f45defb1
+
 	print url
 
 	try:
