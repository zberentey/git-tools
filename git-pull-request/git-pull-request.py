#!/usr/bin/env python

"""
Git command to automate many common tasks involving pull requests.

Usage:

	gitpr [<options>] <command> [<args>]

Options:

	-h, --help
		Display this message.

	-r <repo>, --repo <repo>
		Use this github repo instead of the 'remote origin' or 'github.repo'
		git config setting. This can be either a remote name or a full
		repository name (user/repo).

	-u <reviewer>, --reviewer <reviewer>
		Send pull requests to this github repo instead of the 'remote upstream'
		or 'github.reviewer' git config setting. This can be either a username
		or a full repository name (user/repo).

	-b <branch>, --update-branch <branch>
		Specify the target branch on the reviewer github repository to submit the pull request.

Commands:

	#no command#
		Displays a list of the open pull requests on this repository.

	#no command# <pull request ID>
		Performs a fetch.

	alias <name> <githubname>
		Create an alias for the github name so you can use it in your git-pr submit
		command.

	close [<comment>]
		Closes the current pull request on github and deletes the pull request
		branch.

	continue-update, cu
		Continues the current update after conflicts have been fixed.

	fetch <pull request ID>
		Fetches the pull request into a local branch, optionally updating it
		and checking it out.

	fetch-all
		Fetches all open pull requests into local branches.

	help
		Displays this message.

	info
		Displays a list of all the user's github repositories and the number
		of pull requests open on each.

	info-detailed
		Displays the same information as "info" but also lists the pull requests for each one (by user)

	merge
		Merges the current pull request branch into the update-branch and deletes the
		branch.

	open [<pull request ID>]
		Opens either the current pull request or the specified request on
		github.

	pull
		Pulls remote changes from the other user's remote branch into the local
		pull request branch.

	show-alias <alias>
		Shows the github username pointed by the indicated alias.

	stats
		Fetches all open pull requests on this repository and displays them along
		with statistics about the pull requests and how many changes (along with how many
		changes by type).

	submit [<pull body>] [<pull title>]
		Pushes a branch and sends a pull request to the user's reviewer on
		github.

	update [<pull request ID or branch name>]
		Updates the current pull request or the specified request with the local
		changes in the update-branch, using either a rebase or merge.

	update-users
		Updates the file configured in github.users.filename variable. This file contains all the 
		github names indexed by the email (without the @ email suffix).


Copyright (C) 2011 Liferay, Inc. <http://liferay.com>

Based on scripts by:
Connor McKay<connor.mckay@liferay.com>
Andreas Gohr <andi@splitbrain.org>
Minhchau Dang<minhchau.dang@liferay.com>
Nate Cavanaugh<nathan.cavanaugh@liferay.com>
Miguel Pastor<miguel.pastor@liferay.com>

Released under the MIT License.
"""

import base64
import getopt
import json
import os
import re
import sys
import urllib
import urllib2
# import isodate
# from datetime import date

# Connecting through a proxy,
# requires: socks.py from http://socksipy.sourceforge.net/ next to this file

#import socket
#import socks

#socks.setdefaultproxy(socks.PROXY_TYPE_SOCKS5, "localhost", 8181)
#socket.socket = socks.socksocket

from textwrap import fill

options = {
	# Color Scheme
	'color-success': 'green',
	'color-status': 'blue',
	'color-error': 'red',
	'color-warning': 'red',
	'color-display-title-url': 'cyan',
	'color-display-title-number': 'magenta',
	'color-display-title-text': 'red',
	'color-display-title-user': 'blue',
	'color-display-info-repo-title': 'default',
	'color-display-info-repo-count': 'magenta',
	'color-display-info-total-title': 'green',
	'color-display-info-total-count': 'magenta',

	# Disable the color scheme
	'enable-color': True,

	# Sets the default comment to post when closing a pull request.
	'close-default-comment': None,

	# Determines whether fetch will automatically checkout the new branch.
	'fetch-auto-checkout': False,

	# Determines whether to automatically update a fetched pull request branch.
	# Setting this option to true will also cause the new branch to be checked
	# out.
	'fetch-auto-update': False,

	# Whether to show pull requests for the entire repo or just the update-branch.
	'filter-by-update-branch': True,

	# Determines whether to automatically close pull requests after merging
	# them.
	'merge-auto-close': True,

	# Sets the branch to use where updates are merged from or to.
	'update-branch': 'master',

	# Sets the method to use when updating pull request branches with changes
	# in the update-branch.
	# Possible options: 'merge', 'rebase'
	'update-method': 'merge',

	# Determines whether to open newly submitted pull requests on github
	'submit-open-github': True,

	# Sets a directory to be used for performing updates to prevent
	# excessive rebuilding by IDE's. Warning: This directory will be hard reset
	# every time an update is performed, so do not do any work other than
	# conflict merges in the work directory.
	'work-dir': None
}

#print json.dumps(data,sort_keys=True, indent=4)

def authorize_request(req):
	"""Add the Authorize header to the request"""

	req.add_header("Authorization", "Basic %s" % auth_string)

def build_branch_name(pull_request):
	"""Returns the local branch name that a pull request should be fetched into"""
	ref = pull_request['head']['ref']

	request_id = pull_request['number']

	m = re.search("[A-Z]{3,}-\d+", ref)

	branch_name = 'pull-request-%s' % request_id

	if m != None and m.group(0) != '':
		branch_name = '%s-%s' % (branch_name, m.group(0))

	return branch_name

def build_pull_request_title(branch_name):
	"""Returns the default title to use for a pull request for the branch with
	the name"""

	m = re.search("([A-Z]{3,}-\d+)", branch_name)

	if m is not None and m.group(1) != '':
		return m.group(1)

	return branch_name

def chdir(dir):
	f = open('/tmp/git-pull-request-chdir', 'wb')
	f.write(dir)
	f.close()

def close_pull_request(repo_name, pull_request_ID, comment = None):
	if comment is None:
		comment = options['close-default-comment']

	try:
		f = open('/tmp/git-pull-request-treeish-%s' % pull_request_ID, 'rb')
		branch_treeish = f.read()
		f.close()

		if comment is None:
			comment = ''

		comment += "\n\nOriginal commits: %s" % branch_treeish
	except IOError:
		pass

	if comment is not None and comment != '':
		post_comment(repo_name, pull_request_ID, comment)

	url = "http://github.com/api/v2/json/issues/close/%s/%s" % (repo_name, pull_request_ID)
	github_json_request(url)

def color_text(text, token, bold = False):
	"""Return the given text in ANSI colors"""

	# http://travelingfrontiers.wordpress.com/2010/08/22/how-to-add-colors-to-linux-command-line-output/

	if options['enable-color'] == True:
		color_name = options["color-%s" % token]

		if color_name == 'default' or not sys.stdout.isatty():
			return text

		colors = (
			'black', 'red', 'green', 'yellow',
			'blue', 'magenta', 'cyan', 'white'
		)

		if color_name in colors:
			return u"\033[{0};{1}m{2}\033[0m".format(
				int(bold),
				colors.index(color_name) + 30,
				text)
		else:
			return text
	else:
		return text

<<<<<<< HEAD
def command_alias(alias, githubname, filename):
	try:
		users[alias] = githubname
	except Exception:
		raise UserWarning('Error while updating the alias for %s' % alias)
	
	github_users_file = open(filename, 'w')	
	json.dump(users, github_users_file)

	github_users_file.close()

def command_fetch(repo_name, pull_request_ID, auto_update = False):
=======
def command_fetch(repo_name, update_branch_option, pull_request_ID, auto_update = False):
>>>>>>> 39a19660
	"""Fetches a pull request into a local branch"""

	print color_text("Fetching pull request", 'status')
	print

	pull_request = get_pull_request(repo_name, pull_request_ID)
	display_pull_request(pull_request)
	branch_name = fetch_pull_request(pull_request)

	if auto_update:
		update_branch(branch_name, update_branch_option)
	elif options['fetch-auto-checkout']:
		ret = os.system('git checkout %s' % branch_name)
		if ret != 0:
			raise UserWarning("Could not checkout %s" % branch_name)

	print
	print color_text("Fetch completed", 'success')
	print
	display_status()

def command_close(repo_name, update_branch_option, comment = None):
	"""Closes the current pull request on github with the optional comment, then
	deletes the branch."""

	print color_text("Closing pull request", 'status')
	print

	branch_name = get_current_branch_name()
	pull_request_ID = get_pull_request_ID(branch_name)
	pull_request = get_pull_request(repo_name, pull_request_ID)

	display_pull_request(pull_request)

	close_pull_request(repo_name, pull_request_ID, comment)

	ret = os.system('git checkout %s' % update_branch_option)
	if ret != 0:
		raise UserWarning("Could not checkout %s" % update_branch_option)

	print color_text("Deleting branch %s" % branch_name, 'status')
	ret = os.system('git branch -D %s' % branch_name)
	if ret != 0:
		raise UserWarning("Could not delete branch")

	print
	print color_text("Pull request closed", 'success')
	print
	display_status()

def command_continue_update(update_branch_option):
	print color_text("Continuing update from %s" % update_branch_option, 'status')

	continue_update(update_branch_option)
	print
	display_status()

def command_fetch_all(repo_name):
	"""Fetches all pull requests into local branches"""

	print color_text("Fetching all pull requests", 'status')
	print

	pull_requests = get_pull_requests(repo_name, options['filter-by-update-branch'])

	for pull_request in pull_requests:
		fetch_pull_request(pull_request)
		display_pull_request_minimal(pull_request)
		print

	display_status()

def command_help():
	print __doc__

def command_info(username, detailed = False):
	print color_text("Loading information on repositories for %s" % username, 'status')
	print

	url = "http://github.com/api/v2/json/repos/show/%s" % username
	data = github_json_request(url)
	repos = data['repositories']
	# print json.dumps(data,sort_keys=True, indent=4)
	total = 0

	for pull_request_info in repos:
		issue_count = pull_request_info['open_issues']

		if issue_count > 0:
			base_name = pull_request_info['name']
			repo_name = "%s/%s" % (pull_request_info['owner'], base_name)

			print "  %s: %s" % (color_text(base_name, 'display-info-repo-title'), color_text(issue_count, 'display-info-repo-count'))

			if detailed:
				pull_requests = get_pull_requests(repo_name, options['filter-by-update-branch'])

				for pull_request in pull_requests:
					name = (pull_request['user'].get('name') or pull_request['user'].get('login')).encode('utf-8')
					print "    %s by %s" % (color_text("REQ %s" % pull_request.get('number'), 'display-title-number', True), color_text(name, 'display-title-user'))

			total += issue_count

	print "-"
	out = "%s: %s" % (color_text("Total pull requests", 'display-info-total-title', True), color_text(total, 'display-info-total-count', True))
	print
	display_status()
	return out

def command_merge(repo_name, update_branch_option, comment = None):
	"""Merges changes from the local pull request branch into the update-branch and deletes
	the pull request branch"""

	branch_name = get_current_branch_name()
	pull_request_ID = get_pull_request_ID(branch_name)

	print color_text("Merging %s into %s" % (branch_name, update_branch_option), 'status')
	print

	ret = os.system('git checkout %s' % update_branch_option)
	if ret != 0:
		raise UserWarning("Could not checkout %s" % update_branch_option)

	ret = os.system('git merge %s' % branch_name)
	if ret != 0:
		raise UserWarning("Merge with %s failed. Resolve conflicts, switch back into the pull request branch, and merge again" % update_branch_option)

	print color_text("Deleting branch %s" % branch_name, 'status')
	ret = os.system('git branch -D %s' % branch_name)
	if ret != 0:
		raise UserWarning("Could not delete branch")

	if options['merge-auto-close']:
		print color_text("Closing pull request", 'status')
		close_pull_request(repo_name, pull_request_ID, comment)

	print
	print color_text("Merge completed", 'success')
	print
	display_status()

def command_open(repo_name, pull_request_ID = None):
	"""Open a pull request in the browser"""

	if pull_request_ID is None:
		branch_name = get_current_branch_name()
		pull_request_ID = get_pull_request_ID(branch_name)

	pull_request = get_pull_request(repo_name, pull_request_ID)

	open_URL(pull_request.get('html_url'))

def command_show(repo_name):
	"""List open pull requests

	Queries the github API for open pull requests in the current repo.
	"""

	update_branch_name = options['update-branch']
	filter_by_update_branch = options['filter-by-update-branch']

	if not filter_by_update_branch:
		update_branch_name = "across all branches"
	else:
		update_branch_name = "on branch '%s'" % update_branch_name

	print color_text("Loading open pull requests for %s %s" % (repo_name, update_branch_name), 'status')
	print

	pull_requests = get_pull_requests(repo_name, filter_by_update_branch)

	if len(pull_requests) == 0:
		print "No open pull requests found"

	for pull_request in pull_requests:
		display_pull_request(pull_request)

	display_status()

<<<<<<< HEAD
def command_show_alias(alias):
	""" Shows the username where the alias points to
	"""
	try:
		github_user = users[alias]
		print "The alias %s points to %s " % (alias, github_user)
	except KeyError, keyError:
		print "The alias % s does not exists in the current mapping file" % alias

def get_pr_stats(repo_name, pull_request_ID):
=======
def get_pr_stats(repo_name, update_branch_option, pull_request_ID):
>>>>>>> 39a19660
	if pull_request_ID != None:
		is_int = False
		try:
			pull_request_ID = int(pull_request_ID)
			pull_request = get_pull_request(repo_name, pull_request_ID)
		except Exception, e:
			pull_request = pull_request_ID

		display_pull_request_minimal(pull_request)

		branch_name = build_branch_name(pull_request)
		ret = os.system('git show-ref --verify -q refs/heads/%s' % branch_name)

		if ret != 0:
			branch_name = fetch_pull_request(pull_request)

			ret = os.system('git show-ref --verify -q refs/heads/%s' % branch_name)

			if  ret != 0:
				raise UserWarning("Fetch failed")

		merge_base = os.popen('git merge-base %s %s' % (update_branch_option, branch_name)).read().strip()
		ret = os.system("git --no-pager diff --shortstat {0}..{1} && git diff --numstat --pretty='%H' --no-renames {0}..{1} | xargs -0n1 echo -n | awk '{{print $3}}' | sed -e 's/^.*\.\(.*\)$/\\1/' | sort | uniq -c | tr '\n' ',' | sed 's/,$//'".format(merge_base, branch_name))
		print
	else:
		pull_requests = get_pull_requests(repo_name, options['filter-by-update-branch'])

		for pull_request in pull_requests:
			get_pr_stats(repo_name, update_branch_option, pull_request)

def command_submit(repo_name, username, reviewer_repo_name = None, update_branch_option = None, pull_body = None, pull_title = None, submitOpenGitHub = True):
	"""Push the current branch and create a pull request to your github reviewer
	(or upstream)"""

	branch_name = get_current_branch_name(False)

	print color_text("Submitting pull request for %s" % branch_name, 'status')

	if reviewer_repo_name is None or reviewer_repo_name == '':
		reviewer_repo_name = get_repo_name_for_remote('upstream')

	if update_branch_option is None or update_branch_option == '':
		update_branch_option = options['update-branch']

	if reviewer_repo_name is None or reviewer_repo_name == '':
		raise UserWarning("Could not determine a repo to submit this pull request to")

	if '/' not in reviewer_repo_name:
		reviewer_repo_name = repo_name.replace(username, reviewer_repo_name)

	print color_text("Pushing local branch %s to origin" % branch_name, 'status')

	ret = os.system('git push origin %s' % branch_name)

	if ret != 0:
		raise UserWarning("Could not push this branch to your origin")

	url = "http://github.com/api/v2/json/pulls/%s" % reviewer_repo_name

	# pull[base] - A String of the branch or commit SHA that you want your changes to be pulled to.
	# pull[head] - A String of the branch or commit SHA of your changes. Typically this will be a branch. If the branch is in a fork of the original repository, specify the username first: "my-user:some-branch".
	# pull[title] - The String title of the Pull Request (and the related Issue).
	# pull[body] - The String body of the Pull Request.

	if pull_title == None or pull_title == '':
		pull_title = build_pull_request_title(branch_name)

	if pull_body == None:
		pull_body = ''
		# pull_body = raw_input("Comment: ").strip()

	params = {
		'pull[base]': update_branch_option,
		'pull[head]': "%s:%s" % (username, branch_name),
		'pull[title]': pull_title,
		'pull[body]': pull_body
	}

	print color_text("Sending pull request to %s" % reviewer_repo_name, 'status')

	data = github_json_request(url, params)

	pull_request = data['pull']

	print
	display_pull_request(pull_request)
	print

	print color_text("Pull request submitted", 'success')
	print
	display_status()

	if submitOpenGitHub:
		open_URL(pull_request.get('html_url'))

def command_update(repo_name, update_branch_option, target = None):
	if target == None:
		branch_name = get_current_branch_name()
	else:
		try:
			pull_request_ID = int(target)
			pull_request = get_pull_request(repo_name, pull_request_ID)
			branch_name = build_branch_name(pull_request)
		except ValueError:
			branch_name = target

	print color_text("Updating %s from %s" % (branch_name, update_branch_option), 'status')

	update_branch(branch_name, update_branch_option)
	print
	display_status()

def command_update_users(filename):
	
	upstream_forks = github_json_request("http://github.com/api/v2/json/repos/show/%s/network" % get_repo_name_for_remote("upstream"))	
	
	github_users = {}

	for fork in upstream_forks["network"]:		
		login = fork['owner']
		github_user_info = github_json_request("https://api.github.com/users/%s" % login, authenticate = False)

		try:
			email = github_user_info['email'].split("@")[0]
		except Exception:
			email = login

		github_users[email] = login

	github_users_file = open(filename, 'w')	
	json.dump(github_users, github_users_file)

	github_users_file.close()

	return github_users

def command_pull(repo_name):
	"""Pulls changes from the remote branch into the local branch of the pull
	request"""

	branch_name = get_current_branch_name()

	print color_text("Pulling remote changes into %s" % branch_name, 'status')

	pull_request_ID = get_pull_request_ID(branch_name)

	pull_request = get_pull_request(repo_name, pull_request_ID)
	repo_url = get_repo_url(pull_request)

	print color_text("Pulling from %s (%s)" % (repo_url, pull_request['head']['ref']), 'status')

	ret = os.system('git pull %s %s' % (repo_url, pull_request['head']['ref']))
	if ret != 0:
		raise UserWarning("Pull failed, resolve conflicts")

	print
	print color_text("Updating %s from remote completed" % branch_name, 'success')
	print
	display_status()

def complete_update(branch_name, update_branch_option):
	if in_work_dir():
		ret = os.system('git checkout %s' % update_branch_option)
		if ret != 0:
			raise UserWarning("Could not checkout %s branch in work directory" % update_branch_option)

		original_dir_path = get_original_dir_path()

		print color_text("Switching to original directory: '%s'" % original_dir_path, 'status')

		os.chdir(original_dir_path)
		chdir(original_dir_path)

		if get_current_branch_name(False) == branch_name:
			ret = os.system('git reset --hard && git clean -f')
			if ret != 0:
				raise UserWarning("Syncing branch %s with work directory failed" % branch_name)
		else:
			ret = os.system('git checkout %s' % branch_name)
			if ret != 0:
				raise UserWarning("Could not checkout %s" % branch_name)

	print
	print color_text("Updating %s from %s complete" % (branch_name, update_branch_option), 'success')

def continue_update(update_branch_option):
	if options['update-method'] == 'merge':
		ret = os.system('git commit')
	elif options['update-method'] == 'rebase':
		ret = os.system('git rebase --continue')

	if ret != 0:
		raise UserWarning("Updating from %s failed\nResolve conflicts and 'git add' files, then run 'gitpr continue-update'" % update_branch_option)

	# The branch name will not be correct until the merge/rebase is complete
	branch_name = get_current_branch_name()

	complete_update(branch_name, update_branch_option)

def display_pull_request(pull_request):
	"""Nicely display_pull_request info about a given pull request"""

	display_pull_request_minimal(pull_request)
	print "	%s" % color_text(pull_request.get('html_url'), 'display-title-url')

	# print json.dumps(pull_request,sort_keys=True, indent=4)
	if pull_request.get('body').strip():
		print fill(pull_request.get('body'), initial_indent="	", subsequent_indent="	", width=80)

	# print "   Created: %s" % date.strftime(isodate.parse_datetime( pull_request.get('issue_created_at')), "%B %d, %Y at %I:%M %p")
	# print "   Created: %s" % pull_request.get('issue_created_at')
	# print isodate.parse_datetime( pull_request.get('issue_created_at'), "%Y-%m-%dT%H:%M:%S" )

	print

def display_pull_request_minimal(pull_request):
	"""Display minimal info about a given pull request"""

	print "%s - %s by %s (%s)" % (color_text("REQUEST %s" % pull_request.get('number'), 'display-title-number', True), color_text(pull_request.get('title'), 'display-title-text', True), color_text(pull_request['user'].get('name'), 'display-title-user'), pull_request['user'].get('login'))

def display_status():
	"""Displays the current branch name"""

	branch_name = get_current_branch_name(False)
	out = "Current branch: %s" % branch_name
	print out
	return out

def fetch_pull_request(pull_request):
	"""Fetches a pull request into a local branch, and returns the name of the
	local branch"""

	branch_name = build_branch_name(pull_request)
	repo_url = get_repo_url(pull_request)

	remote_branch_name = pull_request['head']['ref']


	# print json.dumps(pull_request,sort_keys=True, indent=4)

	ret = os.system('git fetch %s %s:%s' % (repo_url, remote_branch_name, branch_name))

	if ret != 0:
		ret = os.system('git show-ref --verify refs/heads/%s' % branch_name)

	if ret != 0:
		raise UserWarning("Fetch failed")

	try:
		os.remove('/tmp/git-pull-request-treeish-%s' % pull_request['number'])
	except OSError:
		pass

	return branch_name

def get_current_branch_name(ensure_pull_request = True):
	"""Returns the name of the current pull request branch"""
	branch_name = os.popen('git rev-parse --abbrev-ref HEAD').read().strip()

	if ensure_pull_request and branch_name[0:13] != 'pull-request-':
		raise UserWarning("Invalid branch: not a pull request")

	return branch_name

def get_default_repo_name():
	repo_name = os.popen('git config github.repo').read().strip()

	# get repo name from origin
	if repo_name is None or repo_name == '':
		repo_name = get_repo_name_for_remote('origin')

	if repo_name is None or repo_name == '':
		raise UserWarning("Failed to determine github repository name")

	return repo_name

def get_git_base_path():
	return os.popen('git rev-parse --show-toplevel').read().strip()

def get_original_dir_path():
	git_base_path = get_git_base_path()

	f = open(os.path.join(get_work_dir(), '.git', 'original_dir_path'), 'rb')
	original_dir_path = f.read()
	f.close()

	if original_dir_path == None or original_dir_path == '':
		config_path = os.readlink(os.path.join(git_base_path, '.git', 'config'))
		original_dir_path = os.path.dirname(os.path.dirname(config_path))

	return original_dir_path

def get_work_dir():
	global _work_dir

	if (_work_dir == None):
		symbolic_ref = os.popen('git symbolic-ref HEAD').read().strip().replace('refs/heads/', '')
		work_dir_global = options['work-dir']

		work_dir_option = None

		if symbolic_ref:
			work_dir_option = 'work-dir-%s' % symbolic_ref

		if work_dir_option:
			_work_dir = os.popen('git config git-pull-request.%s' % work_dir_option).read().strip()
			options[work_dir_option] = _work_dir

		if not os.path.exists(_work_dir):
			_work_dir = False

		if not _work_dir:
			if work_dir_global and os.path.exists(work_dir_global):
				_work_dir = work_dir_global
			else:
				_work_dir = False

	return _work_dir

def get_pull_request(repo_name, pull_request_ID):
	"""Returns information retrieved from github about the pull request"""

	url = "http://github.com/api/v2/json/pulls/%s/%s" % (repo_name, pull_request_ID)
	data = github_json_request(url)

	return data['pull']

def get_pull_requests(repo_name, filter_by_update_branch=False):
	"""Returns information retrieved from github about the open pull requests on
	the repository"""

	url = "http://github.com/api/v2/json/pulls/%s/open" % repo_name
	data = github_json_request(url)
	pulls = data['pulls']

	if filter_by_update_branch:
		update_branch_option = options['update-branch']

		pull_requests = [pull for pull in pulls if pull['base']['ref'] == update_branch_option]
	else:
		pull_requests = pulls

	return pull_requests

def get_pull_request_ID(branch_name):
	"""Returns the pull request number of the branch with the name"""

	m = re.search("^pull-request-(\d+)", branch_name)

	return int(m.group(1))

def get_repo_name_for_remote(remote_name):
	"""Returns the repository name for the remote with the name"""

	remotes = os.popen('git remote -v').read()
	m = re.search("^%s[^\n]+?github\.com[^\n]*?[:/]([^\n]+?)\.git" % remote_name, remotes, re.MULTILINE)

	if m is not None and m.group(1) != '':
		return m.group(1)

def get_repo_url(pull_request):
	"""Returns the git URL of the repository the pull request originated from"""

	repo_url = pull_request['head']['repository']['url'].replace('https', 'git')
	private_repo = pull_request['head']['repository']['private']

	if private_repo:
		repo_url = repo_url.replace('git://github.com/', 'git@github.com:')

	return repo_url

def github_json_request(url, params = None, authenticate = True):
	if params is not None:
		data = urllib.urlencode(params)
		req = urllib2.Request(url, data)
	else:
		req = urllib2.Request(url)

	if authenticate:	
		authorize_request(req)
	print url

	try:
		response = urllib2.urlopen(req)
	except urllib2.HTTPError, msg:
		raise UserWarning("Error communicating with github: %s\n%s" % (url, msg))

	data = response.read()
	if data == '':
		raise UserWarning("Invalid response from github")

	data = json.loads(data)
	# print json.dumps(data,sort_keys=True, indent=4)
	return data

def in_work_dir():
	git_base_path = get_git_base_path()

	work_dir = get_work_dir()

	return git_base_path == work_dir and os.path.islink(os.path.join(git_base_path, '.git', 'config'))

def load_options():
	all_config = os.popen('git config -l').read().strip()
	git_base_path = os.popen('git rev-parse --show-toplevel').read().strip()

	path_prefix = "%s." % git_base_path

	overrides = {}

	matches = re.findall("^git-pull-request\.([^=]+)=([^\n]*)$", all_config, re.MULTILINE)

	for k in matches:
		key = k[0]
		value = k[1]

		if value.lower() in ('f', 'false', 'no'):
			value = False
		elif value.lower() in ('t', 'true', 'yes'):
			value = True
		elif value.lower() in ('', 'none', 'null', 'nil'):
			value = None

		if key.find(path_prefix) == -1:
			options[key] = value
		else:
			key = key.replace(path_prefix, '')
			overrides[key] = value

	options.update(overrides)

def load_users(filename):
	try:
		github_users_file = open(filename, 'r')	
	except IOError:
		print "File %s could not be found. Using email names will not be available. Run the update_users command to enable this funcionality" % filename
		return {}
	
	github_users = json.load(github_users_file)
	
	github_users_file.close()

	return github_users

def main():
	# parse command line options
	try:
		opts, args = getopt.gnu_getopt(sys.argv[1:], 'hqar:u:l:b:', ['help', 'quiet', 'all', 'repo=', 'reviewer=', 'update', 'no-update', 'user=', 'update-branch='])
	except getopt.GetoptError, e:
		raise UserWarning("%s\nFor help use --help" % e)

	if len(args) > 0 and args[0] == 'help':
		command_help()
		sys.exit(0)

	# load git options
	load_options()

	global auth_string, users
	global _work_dir

	_work_dir = None

	repo_name = None
	reviewer_repo_name = None

	update_branch_option = options['update-branch']

	username = os.popen('git config github.user').read().strip()
	auth_token = os.popen('git config github.token').read().strip()

	if len(username) == 0:
		username = raw_input("Github username: ").strip()
		os.system("git config --global github.user %s" % username)

	if len(auth_token) == 0:
		print "Please go to https://github.com/account/admin to find your API token"
		auth_token = raw_input("Github API token: ").strip()
		os.system("git config --global github.token %s" % auth_token)

	auth_user = "%s/token" % username
	auth_string = base64.encodestring('%s:%s' % (auth_user, auth_token)).replace('\n', '')

	fetch_auto_update = options['fetch-auto-update']

	info_user = username
	submitOpenGitHub = options['submit-open-github']

	# process options
	for o, a in opts:
		if o in ('-h', '--help'):
			command_help()
			sys.exit(0)
		elif o in ('-l', '--user'):
			info_user = a
		elif o in ('-q', '--quiet'):
			submitOpenGitHub = False
		elif o in ('-a', '--all'):
			options['filter-by-update-branch'] = False
		elif o in ('-r', '--repo'):
			if re.search('/', a):
				repo_name = a
			else:
				repo_name = get_repo_name_for_remote(a)
		elif o in ('-b', '--update-branch'):
			update_branch_option = a
		elif o in ('-u', '--reviewer'):
			reviewer_repo_name = a
		elif o == '--update':
			fetch_auto_update = True
		elif o == '--no-update':
			fetch_auto_update = False

	# manage github usernames	
	github_users_filename = os.popen('git config github.users.filename').read().strip()	

	if len(github_users_filename) == 0:
		github_users_filename = "github.users"
			
	if len(args) > 0 and args[0] != "update-users":
		users = load_users(github_users_filename)

	# get repo name from git config
	if repo_name is None or repo_name == '':
		repo_name = get_default_repo_name()

	if reviewer_repo_name is None or reviewer_repo_name == '':
		reviewer_repo_name = os.popen('git config github.reviewer').read().strip()

	# process arguments
	if len(args) > 0:
		if args[0] == 'alias':
			if len(args) >= 2:
				command_alias(args[1], args[2], github_users_filename)
		elif args[0] == 'close':
			if len(args) >= 2:
				command_close(repo_name, update_branch_option, args[1])
			else:
				command_close(repo_name, update_branch_option)
		elif args[0] in ('continue-update', 'cu'):
			command_continue_update(update_branch_option)
		elif args[0] == 'fetch':
			command_fetch(repo_name, update_branch_option, args[1], fetch_auto_update)
		elif args[0] == 'fetch-all':
			command_fetch_all(repo_name)
		elif args[0] == 'help':
			command_help()
		elif args[0] == 'info':
			command_info(info_user)
		elif args[0] == 'info-detailed':
			command_info(info_user, True)
		elif args[0] == 'merge':
			if len(args) >= 2:
				command_merge(repo_name, update_branch_option, args[1])
			else:
				command_merge(repo_name, update_branch_option)
		elif args[0] == 'open':
			if len(args) >= 2:
				command_open(repo_name, args[1])
			else:
				command_open(repo_name)
		elif args[0] == 'pull':
			command_pull(repo_name)
		elif args[0] == 'submit':
			pull_body = None
			pull_title = None

			if len(args) >= 2:
				pull_body = args[1]

			if len(args) >= 3:
				pull_title = args[2]

			command_submit(repo_name, username, reviewer_repo_name, update_branch_option, pull_body, pull_title, submitOpenGitHub)
		elif args[0] == 'update':
			if len(args) >= 2:
					command_update(repo_name, update_branch_option, args[1])
			else:
<<<<<<< HEAD
				command_update(repo_name)
		elif args[0] == 'update-users':
			command_update_users(github_users_filename)
		elif args[0] == 'show-alias':
			if len(args) >= 2:
				command_show_alias (args[1])
=======
				command_update(repo_name, update_branch_option)
>>>>>>> 39a19660
		elif args[0] == 'stats' or args[0] == 'stat':
			pull_request_ID = None

			if len(args) >= 2:
				pull_request_ID = args[1]

			get_pr_stats(repo_name, update_branch_option, pull_request_ID)
		else:
			command_fetch(repo_name, update_branch_option, args[0], fetch_auto_update)
	else:
		command_show(repo_name)

def open_URL(url):
	if (os.popen('command -v open').read().strip() != ''):
		ret = os.system('open -g "%s" 2>/dev/null' % url)

		if ret != 0:
			os.system('open "%s"' % url)

	elif (os.popen('command -v cygstart').read().strip() != ''):
		os.system('cygstart "%s"' % url)

def post_comment(repo_name, pull_request_ID, comment):
	url = "http://github.com/api/v2/json/issues/comment/%s/%s" % (repo_name, pull_request_ID)
	params = {'comment': comment}
	github_json_request(url, params)

def update_branch(branch_name, update_branch_option):
	if in_work_dir():
		raise UserWarning("Cannot perform an update from within the work directory.\nIf you are done fixing conflicts run 'gitpr continue-update' to complete the update.")

	work_dir = get_work_dir()

	if work_dir:
		original_dir_path = get_git_base_path()

		print color_text("Switching to work directory %s" % work_dir, 'status')
		os.chdir(work_dir)

		f = open(os.path.join(work_dir, '.git', 'original_dir_path'), 'wb')
		f.write(original_dir_path)
		f.close()

		ret = os.system('git reset --hard && git clean -f')
		if ret != 0:
			raise UserWarning("Cleaning up work directory failed, update not performed")

	ret = os.system('git checkout %s' % branch_name)
	if ret != 0:
		if work_dir:
			raise UserWarning("Could not checkout %s in the work directory, update not performed" % branch_name)
		else:
			raise UserWarning("Could not checkout %s, update not performed" % branch_name)

	parent_commit = os.popen('git merge-base %s %s' % (update_branch_option, branch_name)).read().strip()
	head_commit = os.popen('git rev-parse HEAD').read().strip()

	if parent_commit == head_commit:
		branch_treeish = head_commit[0:10]
	else:
		branch_treeish = '%s..%s' % (parent_commit[0:10], head_commit[0:10])

	pull_request_ID = get_pull_request_ID(branch_name)
	f = open('/tmp/git-pull-request-treeish-%s' % pull_request_ID, 'wb')
	f.write(branch_treeish)
	f.close()

	print color_text("Original commits: %s" % branch_treeish, 'status')

	ret = os.system('git %(update-method)s %(update-branch)s' % (options))

	if ret != 0:
		if work_dir:
			chdir(work_dir)
		raise UserWarning("Updating %s from %s failed\nResolve conflicts and 'git add' files, then run 'gitpr continue-update'" % (branch_name, update_branch_option))

	complete_update(branch_name, update_branch_option)

if __name__ == "__main__":
	try:
		main()
	except UserWarning, e:
		print color_text(e, 'error')
		sys.exit(1)<|MERGE_RESOLUTION|>--- conflicted
+++ resolved
@@ -268,7 +268,6 @@
 	else:
 		return text
 
-<<<<<<< HEAD
 def command_alias(alias, githubname, filename):
 	try:
 		users[alias] = githubname
@@ -280,10 +279,7 @@
 
 	github_users_file.close()
 
-def command_fetch(repo_name, pull_request_ID, auto_update = False):
-=======
 def command_fetch(repo_name, update_branch_option, pull_request_ID, auto_update = False):
->>>>>>> 39a19660
 	"""Fetches a pull request into a local branch"""
 
 	print color_text("Fetching pull request", 'status')
@@ -463,7 +459,6 @@
 
 	display_status()
 
-<<<<<<< HEAD
 def command_show_alias(alias):
 	""" Shows the username where the alias points to
 	"""
@@ -473,10 +468,7 @@
 	except KeyError, keyError:
 		print "The alias % s does not exists in the current mapping file" % alias
 
-def get_pr_stats(repo_name, pull_request_ID):
-=======
 def get_pr_stats(repo_name, update_branch_option, pull_request_ID):
->>>>>>> 39a19660
 	if pull_request_ID != None:
 		is_int = False
 		try:
@@ -1055,16 +1047,12 @@
 			if len(args) >= 2:
 					command_update(repo_name, update_branch_option, args[1])
 			else:
-<<<<<<< HEAD
-				command_update(repo_name)
+				command_update(repo_name, update_branch_option)
 		elif args[0] == 'update-users':
 			command_update_users(github_users_filename)
 		elif args[0] == 'show-alias':
 			if len(args) >= 2:
 				command_show_alias (args[1])
-=======
-				command_update(repo_name, update_branch_option)
->>>>>>> 39a19660
 		elif args[0] == 'stats' or args[0] == 'stat':
 			pull_request_ID = None
 
