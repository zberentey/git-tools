#!/usr/bin/env python

"""
Git command to automate many common tasks involving pull requests.

Usage:

	gitpr [<options>] <command> [<args>]

Options:

	-h, --help
		Display this message.

	-r <repo>, --repo <repo>
		Use this github repo instead of the 'remote origin' or 'github.repo'
		git config setting. This can be either a remote name or a full
		repository name (user/repo).

	-b <branch>, --update-branch <branch>
		Specify the target branch on the reviewer github repository to submit
		the pull request.

	-u <reviewer>, --reviewer <reviewer>
		Send pull requests to this github repo instead of the 'remote upstream'
		or 'github.reviewer' git config setting. This can be either a username
		or a full repository name (user/repo).

	-b <branch>, --update-branch <branch>
		Specify the target branch on the reviewer github repository to submit the pull request.

Commands:

	#no command#
		Displays a list of the open pull requests on this repository.

	#no command# <pull request ID>
		Performs a fetch.

	close [<comment>]
		Closes the current pull request on github and deletes the pull request
		branch.

	continue-update, cu
		Continues the current update after conflicts have been fixed.

	fetch <pull request ID>
		Fetches the pull request into a local branch, optionally updating it
		and checking it out.

	fetch-all
		Fetches all open pull requests into local branches.

	help
		Displays this message.

	info
		Displays a list of all the user's github repositories and the number
		of pull requests open on each.

	info-detailed
		Displays the same information as "info" but also lists the pull requests for each one (by user)

	merge
		Merges the current pull request branch into the update-branch and deletes the
		branch.

	open [<pull request ID>]
		Opens either the current pull request or the specified request on
		github.

	pull
		Pulls remote changes from the other user's remote branch into the local
		pull request branch.

	stats
		Fetches all open pull requests on this repository and displays them along
		with statistics about the pull requests and how many changes (along with how many
		changes by type).

	submit [<pull body>] [<pull title>]
		Pushes a branch and sends a pull request to the user's reviewer on
		github.

	update [<pull request ID or branch name>]
		Updates the current pull request or the specified request with the local
		changes in the update-branch, using either a rebase or merge.

Copyright (C) 2011 Liferay, Inc. <http://liferay.com>

Based on scripts by:
Connor McKay<connor.mckay@liferay.com>
Andreas Gohr <andi@splitbrain.org>
Minhchau Dang<minhchau.dang@liferay.com>
Nate Cavanaugh<nathan.cavanaugh@liferay.com>

Released under the MIT License.
"""

import base64
import getopt
import json
import os
import re
import sys
import urllib
import urllib2
# import isodate
# from datetime import date

# Connecting through a proxy,
# requires: socks.py from http://socksipy.sourceforge.net/ next to this file

#import socket
#import socks

#socks.setdefaultproxy(socks.PROXY_TYPE_SOCKS5, "localhost", 8181)
#socket.socket = socks.socksocket

from textwrap import fill

options = {
	# Color Scheme
	'color-success': 'green',
	'color-status': 'blue',
	'color-error': 'red',
	'color-warning': 'red',
	'color-display-title-url': 'cyan',
	'color-display-title-number': 'magenta',
	'color-display-title-text': 'red',
	'color-display-title-user': 'blue',
	'color-display-info-repo-title': 'default',
	'color-display-info-repo-count': 'magenta',
	'color-display-info-total-title': 'green',
	'color-display-info-total-count': 'magenta',

	# Disable the color scheme
	'enable-color': True,

	# Sets the default comment to post when closing a pull request.
	'close-default-comment': None,

	# Determines whether fetch will automatically checkout the new branch.
	'fetch-auto-checkout': False,

	# Determines whether to automatically update a fetched pull request branch.
	# Setting this option to true will also cause the new branch to be checked
	# out.
	'fetch-auto-update': False,

	# Determines whether to automatically close pull requests after merging
	# them.
	'merge-auto-close': True,

	# Sets the branch to use where updates are merged from or to.
	'update-branch': 'master',

	# Sets the method to use when updating pull request branches with changes
	# in the update-branch.
	# Possible options: 'merge', 'rebase'
	'update-method': 'merge',

	# Determines whether to open newly submitted pull requests on github
	'submit-open-github': True,

	# Sets a directory to be used for performing updates to prevent
	# excessive rebuilding by IDE's. Warning: This directory will be hard reset
	# every time an update is performed, so do not do any work other than
	# conflict merges in the work directory.
	'work-dir': None
}

#print json.dumps(data,sort_keys=True, indent=4)

def authorize_request(req):
	"""Add the Authorize header to the request"""

	req.add_header("Authorization", "Basic %s" % auth_string)

def build_branch_name(pull_request):
	"""Returns the local branch name that a pull request should be fetched into"""
	ref = pull_request['head']['ref']

	request_id = pull_request['number']

	m = re.search("[A-Z]{3,}-\d+", ref)

	branch_name = 'pull-request-%s' % request_id

	if m != None and m.group(0) != '':
		branch_name = '%s-%s' % (branch_name, m.group(0))

	return branch_name

def build_pull_request_title(branch_name):
	"""Returns the default title to use for a pull request for the branch with
	the name"""

	m = re.search("([A-Z]{3,}-\d+)", branch_name)

	if m is not None and m.group(1) != '':
		return m.group(1)

	return branch_name

def chdir(dir):
	f = open('/tmp/git-pull-request-chdir', 'wb')
	f.write(dir)
	f.close()

def close_pull_request(repo_name, pull_request_ID, comment = None):
	if comment is None:
		comment = options['close-default-comment']

	try:
		f = open('/tmp/git-pull-request-treeish-%s' % pull_request_ID, 'rb')
		branch_treeish = f.read()
		f.close()

		if comment is None:
			comment = ''

		comment += "\n\nOriginal commits: %s" % branch_treeish
	except IOError:
		pass

	if comment is not None and comment != '':
		post_comment(repo_name, pull_request_ID, comment)

	url = "http://github.com/api/v2/json/issues/close/%s/%s" % (repo_name, pull_request_ID)
	github_json_request(url)

def color_text(text, token, bold = False):
	"""Return the given text in ANSI colors"""

	# http://travelingfrontiers.wordpress.com/2010/08/22/how-to-add-colors-to-linux-command-line-output/

	if options['enable-color'] == True:
		color_name = options["color-%s" % token]

		if color_name == 'default' or not sys.stdout.isatty():
			return text

		colors = (
			'black', 'red', 'green', 'yellow',
			'blue', 'magenta', 'cyan', 'white'
		)

		if color_name in colors:
			return u"\033[{0};{1}m{2}\033[0m".format(
				int(bold),
				colors.index(color_name) + 30,
				text)
		else:
			return text
	else:
		return text

def command_fetch(repo_name, update_branch, pull_request_ID, auto_update = False):
	"""Fetches a pull request into a local branch"""

	print color_text("Fetching pull request", 'status')
	print

	pull_request = get_pull_request(repo_name, pull_request_ID)
	display_pull_request(pull_request)
	branch_name = fetch_pull_request(pull_request)

	if auto_update:
		update_branch(branch_name, update_branch)
	elif options['fetch-auto-checkout']:
		ret = os.system('git checkout %s' % branch_name)
		if ret != 0:
			raise UserWarning("Could not checkout %s" % branch_name)

	print
	print color_text("Fetch completed", 'success')
	print
	display_status()

def command_close(repo_name, update_branch, comment = None):
	"""Closes the current pull request on github with the optional comment, then
	deletes the branch."""

	print color_text("Closing pull request", 'status')
	print

	branch_name = get_current_branch_name()
	pull_request_ID = get_pull_request_ID(branch_name)
	pull_request = get_pull_request(repo_name, pull_request_ID)

	display_pull_request(pull_request)

	close_pull_request(repo_name, pull_request_ID, comment)

	ret = os.system('git checkout %s' % update_branch)
	if ret != 0:
		raise UserWarning("Could not checkout %s" % update_branch)

	print color_text("Deleting branch %s" % branch_name, 'status')
	ret = os.system('git branch -D %s' % branch_name)
	if ret != 0:
		raise UserWarning("Could not delete branch")

	print
	print color_text("Pull request closed", 'success')
	print
	display_status()

def command_continue_update(update_branch):
	print color_text("Continuing update from %s" % update_branch, 'status')

	continue_update(update_branch)
	print
	display_status()

def command_fetch_all(repo_name):
	"""Fetches all pull requests into local branches"""

	print color_text("Fetching all pull requests", 'status')
	print

	pull_requests = get_pull_requests(repo_name)
	for pull_request in pull_requests:
		fetch_pull_request(pull_request)
		display_pull_request_minimal(pull_request)
		print

	display_status()

def command_help():
	print __doc__

def command_info(username, detailed = False):
	print color_text("Loading information on repositories for %s" % username, 'status')
	print

	url = "http://github.com/api/v2/json/repos/show/%s" % username
	data = github_json_request(url)
	repos = data['repositories']
	# print json.dumps(data,sort_keys=True, indent=4)
	total = 0

	for pull_request_info in repos:
		issue_count = pull_request_info['open_issues']

		if issue_count > 0:
			base_name = pull_request_info['name']
			repo_name = "%s/%s" % (pull_request_info['owner'], base_name)

			print "  %s: %s" % (color_text(base_name, 'display-info-repo-title'), color_text(issue_count, 'display-info-repo-count'))

			if detailed:
				pull_requests = get_pull_requests(repo_name)

				for pull_request in pull_requests:
					name = (pull_request['user'].get('name') or pull_request['user'].get('login')).encode('utf-8')
					print "    %s by %s" % (color_text("REQ %s" % pull_request.get('number'), 'display-title-number', True), color_text(name, 'display-title-user'))

			total += issue_count

	print "-"
	out = "%s: %s" % (color_text("Total pull requests", 'display-info-total-title', True), color_text(total, 'display-info-total-count', True))
	print
	display_status()
	return out

def command_merge(repo_name, update_branch, comment = None):
	"""Merges changes from the local pull request branch into the update-branch and deletes
	the pull request branch"""

	branch_name = get_current_branch_name()
	pull_request_ID = get_pull_request_ID(branch_name)

	print color_text("Merging %s into %s" % (branch_name, update_branch), 'status')
	print

	ret = os.system('git checkout %s' % update_branch)
	if ret != 0:
		raise UserWarning("Could not checkout %s" % update_branch)

	ret = os.system('git merge %s' % branch_name)
	if ret != 0:
		raise UserWarning("Merge with %s failed. Resolve conflicts, switch back into the pull request branch, and merge again" % update_branch)

	print color_text("Deleting branch %s" % branch_name, 'status')
	ret = os.system('git branch -D %s' % branch_name)
	if ret != 0:
		raise UserWarning("Could not delete branch")

	if options['merge-auto-close']:
		print color_text("Closing pull request", 'status')
		close_pull_request(repo_name, pull_request_ID, comment)

	print
	print color_text("Merge completed", 'success')
	print
	display_status()

def command_open(repo_name, pull_request_ID = None):
	"""Open a pull request in the browser"""

	if pull_request_ID is None:
		branch_name = get_current_branch_name()
		pull_request_ID = get_pull_request_ID(branch_name)

	pull_request = get_pull_request(repo_name, pull_request_ID)

	open_URL(pull_request.get('html_url'))

def command_show(repo_name):
	"""List open pull requests

	Queries the github API for open pull requests in the current repo.
	"""

	print color_text("Loading open pull requests for %s" % repo_name, 'status')
	print

	pull_requests = get_pull_requests(repo_name)

	if len(pull_requests) == 0:
		print "No open pull requests found"

	for pull_request in pull_requests:
		display_pull_request(pull_request)

	display_status()

def get_pr_stats(repo_name, update_branch, pull_request_ID):
	if pull_request_ID != None:
		is_int = False
		try:
			pull_request_ID = int(pull_request_ID)
			pull_request = get_pull_request(repo_name, pull_request_ID)
		except Exception, e:
			pull_request = pull_request_ID

		display_pull_request_minimal(pull_request)

		branch_name = build_branch_name(pull_request)
		ret = os.system('git show-ref --verify -q refs/heads/%s' % branch_name)

		if ret != 0:
			branch_name = fetch_pull_request(pull_request)

			ret = os.system('git show-ref --verify -q refs/heads/%s' % branch_name)

			if  ret != 0:
				raise UserWarning("Fetch failed")

		merge_base = os.popen('git merge-base %s %s' % (update_branch, branch_name)).read().strip()
		ret = os.system("git --no-pager diff --shortstat {0}..{1} && git diff --numstat --pretty='%H' --no-renames {0}..{1} | xargs -0n1 echo -n | awk '{{print $3}}' | sed -e 's/^.*\.\(.*\)$/\\1/' | sort | uniq -c | tr '\n' ',' | sed 's/,$//'".format(merge_base, branch_name))
		print
	else:
		pull_requests = get_pull_requests(repo_name)

		for pull_request in pull_requests:
			get_pr_stats(repo_name, update_branch, pull_request)

def command_submit(repo_name, username, reviewer_repo_name = None, update_branch = None, pull_body = None, pull_title = None, submitOpenGitHub = True):
	"""Push the current branch and create a pull request to your github reviewer
	(or upstream)"""

	branch_name = get_current_branch_name(False)

	print color_text("Submitting pull request for %s" % branch_name, 'status')

	if reviewer_repo_name is None or reviewer_repo_name == '':
		reviewer_repo_name = get_repo_name_for_remote('upstream')

	if update_branch is None or update_branch == '':
		update_branch = options['update-branch']

	if reviewer_repo_name is None or reviewer_repo_name == '':
		raise UserWarning("Could not determine a repo to submit this pull request to")

	if '/' not in reviewer_repo_name:
		reviewer_repo_name = repo_name.replace(username, reviewer_repo_name)

	print color_text("Pushing local branch %s to origin" % branch_name, 'status')

	ret = os.system('git push origin %s' % branch_name)

	if ret != 0:
		raise UserWarning("Could not push this branch to your origin")

	url = "http://github.com/api/v2/json/pulls/%s" % reviewer_repo_name

	# pull[base] - A String of the branch or commit SHA that you want your changes to be pulled to.
	# pull[head] - A String of the branch or commit SHA of your changes. Typically this will be a branch. If the branch is in a fork of the original repository, specify the username first: "my-user:some-branch".
	# pull[title] - The String title of the Pull Request (and the related Issue).
	# pull[body] - The String body of the Pull Request.

	if pull_title == None or pull_title == '':
		pull_title = build_pull_request_title(branch_name)

	if pull_body == None:
		pull_body = ''
		# pull_body = raw_input("Comment: ").strip()

	params = {
		'pull[base]': update_branch,
		'pull[head]': "%s:%s" % (username, branch_name),
		'pull[title]': pull_title,
		'pull[body]': pull_body
	}

	print color_text("Sending pull request to %s" % reviewer_repo_name, 'status')

	data = github_json_request(url, params)

	pull_request = data['pull']

	print
	display_pull_request(pull_request)
	print

	print color_text("Pull request submitted", 'success')
	print
	display_status()

	if submitOpenGitHub:
		open_URL(pull_request.get('html_url'))

def command_update(repo_name, update_branch, target = None):
	if target == None:
		branch_name = get_current_branch_name()
	else:
		try:
			pull_request_ID = int(target)
			pull_request = get_pull_request(repo_name, pull_request_ID)
			branch_name = build_branch_name(pull_request)
		except ValueError:
			branch_name = target

	print color_text("Updating %s from %s" % (branch_name, update_branch), 'status')

	update_branch(branch_name, update_branch)
	print
	display_status()

def command_pull(repo_name):
	"""Pulls changes from the remote branch into the local branch of the pull
	request"""

	branch_name = get_current_branch_name()

	print color_text("Pulling remote changes into %s" % branch_name, 'status')

	pull_request_ID = get_pull_request_ID(branch_name)

	pull_request = get_pull_request(repo_name, pull_request_ID)
	repo_url = get_repo_url(pull_request)

	print color_text("Pulling from %s (%s)" % (repo_url, pull_request['head']['ref']), 'status')

	ret = os.system('git pull %s %s' % (repo_url, pull_request['head']['ref']))
	if ret != 0:
		raise UserWarning("Pull failed, resolve conflicts")

	print
	print color_text("Updating %s from remote completed" % branch_name, 'success')
	print
	display_status()

def complete_update(branch_name, update_branch):
	if in_work_dir():
		ret = os.system('git checkout %s' % update_branch)
		if ret != 0:
			raise UserWarning("Could not checkout %s branch in work directory" % update_branch)

		original_dir_path = get_original_dir_path()

		print color_text("Switching to original directory: '%s'" % original_dir_path, 'status')

		os.chdir(original_dir_path)
		chdir(original_dir_path)

		if get_current_branch_name(False) == branch_name:
			ret = os.system('git reset --hard && git clean -f')
			if ret != 0:
				raise UserWarning("Syncing branch %s with work directory failed" % branch_name)
		else:
			ret = os.system('git checkout %s' % branch_name)
			if ret != 0:
				raise UserWarning("Could not checkout %s" % branch_name)

	print
	print color_text("Updating %s from %s complete" % (branch_name, update_branch), 'success')

def continue_update(update_branch):
	if options['update-method'] == 'merge':
		ret = os.system('git commit')
	elif options['update-method'] == 'rebase':
		ret = os.system('git rebase --continue')

	if ret != 0:
		raise UserWarning("Updating from %s failed\nResolve conflicts and 'git add' files, then run 'gitpr continue-update'" % update_branch)

	# The branch name will not be correct until the merge/rebase is complete
	branch_name = get_current_branch_name()

	complete_update(branch_name, update_branch)

def display_pull_request(pull_request):
	"""Nicely display_pull_request info about a given pull request"""

	display_pull_request_minimal(pull_request)
	print "	%s" % color_text(pull_request.get('html_url'), 'display-title-url')

	# print json.dumps(pull_request,sort_keys=True, indent=4)
	if pull_request.get('body').strip():
		print fill(pull_request.get('body'), initial_indent="	", subsequent_indent="	", width=80)

	# print "   Created: %s" % date.strftime(isodate.parse_datetime( pull_request.get('issue_created_at')), "%B %d, %Y at %I:%M %p")
	# print "   Created: %s" % pull_request.get('issue_created_at')
	# print isodate.parse_datetime( pull_request.get('issue_created_at'), "%Y-%m-%dT%H:%M:%S" )

	print

def display_pull_request_minimal(pull_request):
	"""Display minimal info about a given pull request"""

	print "%s - %s by %s (%s)" % (color_text("REQUEST %s" % pull_request.get('number'), 'display-title-number', True), color_text(pull_request.get('title'), 'display-title-text', True), color_text(pull_request['user'].get('name'), 'display-title-user'), pull_request['user'].get('login'))

def display_status():
	"""Displays the current branch name"""

	branch_name = get_current_branch_name(False)
	out = "Current branch: %s" % branch_name
	print out
	return out

def fetch_pull_request(pull_request):
	"""Fetches a pull request into a local branch, and returns the name of the
	local branch"""

	branch_name = build_branch_name(pull_request)
	repo_url = get_repo_url(pull_request)

	remote_branch_name = pull_request['head']['ref']


	# print json.dumps(pull_request,sort_keys=True, indent=4)

	ret = os.system('git fetch %s %s:%s' % (repo_url, remote_branch_name, branch_name))

	if ret != 0:
		ret = os.system('git show-ref --verify refs/heads/%s' % branch_name)

	if ret != 0:
		raise UserWarning("Fetch failed")

	try:
		os.remove('/tmp/git-pull-request-treeish-%s' % pull_request['number'])
	except OSError:
		pass

	return branch_name

def get_current_branch_name(ensure_pull_request = True):
	"""Returns the name of the current pull request branch"""
	branch_name = os.popen('git rev-parse --abbrev-ref HEAD').read().strip()

	if ensure_pull_request and branch_name[0:13] != 'pull-request-':
		raise UserWarning("Invalid branch: not a pull request")

	return branch_name

def get_default_repo_name():
	repo_name = os.popen('git config github.repo').read().strip()

	# get repo name from origin
	if repo_name is None or repo_name == '':
		repo_name = get_repo_name_for_remote('origin')

	if repo_name is None or repo_name == '':
		raise UserWarning("Failed to determine github repository name")

	return repo_name

def get_git_base_path():
	return os.popen('git rev-parse --show-toplevel').read().strip()

def get_original_dir_path():
	git_base_path = get_git_base_path()

	f = open(os.path.join(get_work_dir(), '.git', 'original_dir_path'), 'rb')
	original_dir_path = f.read()
	f.close()

	if original_dir_path == None or original_dir_path == '':
		config_path = os.readlink(os.path.join(git_base_path, '.git', 'config'))
		original_dir_path = os.path.dirname(os.path.dirname(config_path))

	return original_dir_path

def get_work_dir():
	global _work_dir

	if (_work_dir == None):
		symbolic_ref = os.popen('git symbolic-ref HEAD').read().strip().replace('refs/heads/', '')
		work_dir_global = options['work-dir']

		work_dir_option = None

		if symbolic_ref:
			work_dir_option = 'work-dir-%s' % symbolic_ref

		if work_dir_option:
			_work_dir = os.popen('git config git-pull-request.%s' % work_dir_option).read().strip()
			options[work_dir_option] = _work_dir

		if not os.path.exists(_work_dir):
			_work_dir = False

		if not _work_dir:
			if work_dir_global and os.path.exists(work_dir_global):
				_work_dir = work_dir_global
			else:
				_work_dir = False

	return _work_dir

def get_pull_request(repo_name, pull_request_ID):
	"""Returns information retrieved from github about the pull request"""

	url = "http://github.com/api/v2/json/pulls/%s/%s" % (repo_name, pull_request_ID)
	data = github_json_request(url)

	return data['pull']

def get_pull_requests(repo_name):
	"""Returns information retrieved from github about the open pull requests on
	the repository"""

	url = "http://github.com/api/v2/json/pulls/%s/open" % repo_name
	data = github_json_request(url)

	return data['pulls']

def get_pull_request_ID(branch_name):
	"""Returns the pull request number of the branch with the name"""

	m = re.search("^pull-request-(\d+)", branch_name)

	return int(m.group(1))

def get_repo_name_for_remote(remote_name):
	"""Returns the repository name for the remote with the name"""

	remotes = os.popen('git remote -v').read()
	m = re.search("^%s[^\n]+?github\.com[^\n]*?[:/]([^\n]+?)\.git" % remote_name, remotes, re.MULTILINE)

	if m is not None and m.group(1) != '':
		return m.group(1)

def get_repo_url(pull_request):
	"""Returns the git URL of the repository the pull request originated from"""

	repo_url = pull_request['head']['repository']['url'].replace('https', 'git')
	private_repo = pull_request['head']['repository']['private']

	if private_repo:
		repo_url = repo_url.replace('git://github.com/', 'git@github.com:')

	return repo_url

def github_json_request(url, params = None):
	if params is not None:
		data = urllib.urlencode(params)
		req = urllib2.Request(url, data)
	else:
		req = urllib2.Request(url)

	authorize_request(req)
	print url

	try:
		response = urllib2.urlopen(req)
	except urllib2.HTTPError, msg:
		raise UserWarning("Error communicating with github: %s\n%s" % (url, msg))

	data = response.read()
	if data == '':
		raise UserWarning("Invalid response from github")

	data = json.loads(data)
	# print json.dumps(data,sort_keys=True, indent=4)
	return data

def in_work_dir():
	git_base_path = get_git_base_path()

	work_dir = get_work_dir()

	return git_base_path == work_dir and os.path.islink(os.path.join(git_base_path, '.git', 'config'))

def load_options():
	all_config = os.popen('git config -l').read().strip()

	matches = re.findall("^git-pull-request\.([^=]+)=([^\n]*)$", all_config, re.MULTILINE)
	for k in matches:
		value = k[1]

		if value.lower() in ('f', 'false', 'no'):
			value = False
		elif value.lower() in ('t', 'true', 'yes'):
			value = True
		elif value.lower() in ('', 'none', 'null', 'nil'):
			value = None

		options[k[0]] = value

def main():
	# parse command line options
	try:
<<<<<<< HEAD
		opts, args = getopt.gnu_getopt(sys.argv[1:], 'hqr:u:b:l', ['help', 'quiet', 'repo=', 'reviewer=', 'update', 'update-branch=', 'no-update', 'user='])
=======
		opts, args = getopt.gnu_getopt(sys.argv[1:], 'hqr:u:l:b:', ['help', 'quiet', 'repo=', 'reviewer=', 'update', 'no-update', 'user=', '--update-branch'])
>>>>>>> 32e786b0
	except getopt.GetoptError, e:
		raise UserWarning("%s\nFor help use --help" % e)

	if len(args) > 0 and args[0] == 'help':
		command_help()
		sys.exit(0)

	# load git options
	load_options()

	global auth_string
	global _work_dir

	_work_dir = None

	repo_name = None
	reviewer_repo_name = None

	update_branch = options['update-branch']

	username = os.popen('git config github.user').read().strip()
	auth_token = os.popen('git config github.token').read().strip()

	if len(username) == 0:
		username = raw_input("Github username: ").strip()
		os.system("git config --global github.user %s" % username)

	if len(auth_token) == 0:
		print "Please go to https://github.com/account/admin to find your API token"
		auth_token = raw_input("Github API token: ").strip()
		os.system("git config --global github.token %s" % auth_token)

	auth_user = "%s/token" % username
	auth_string = base64.encodestring('%s:%s' % (auth_user, auth_token)).replace('\n', '')

	fetch_auto_update = options['fetch-auto-update']

	info_user = username
	submitOpenGitHub = options['submit-open-github']

	# process options
	for o, a in opts:
		if o in ('-h', '--help'):
			command_help()
			sys.exit(0)
		elif o in ('-l', '--user'):
			info_user = a
		elif o in ('-q', '--quiet'):
			submitOpenGitHub = False
		elif o in ('-r', '--repo'):
			if re.search('/', a):
				repo_name = a
			else:
				repo_name = get_repo_name_for_remote(a)
		elif o in ('-b', '--update-branch'):
			options['update-branch'] = a
		elif o in ('-u', '--reviewer'):
			reviewer_repo_name = a
		elif o == '--update':
			fetch_auto_update = True
		elif o in ('-b', '--update-branch'):
			update_branch = a
		elif o == '--no-update':
			fetch_auto_update = False

	# get repo name from git config
	if repo_name is None or repo_name == '':
		repo_name = get_default_repo_name()

	if reviewer_repo_name is None or reviewer_repo_name == '':
		reviewer_repo_name = os.popen('git config github.reviewer').read().strip()

	# process arguments
	if len(args) > 0:
		if args[0] == 'close':
			if len(args) >= 2:
				command_close(repo_name, update_branch, args[1])
			else:
				command_close(repo_name, update_branch)
		elif args[0] in ('continue-update', 'cu'):
			command_continue_update(update_branch)
		elif args[0] == 'fetch':
			command_fetch(repo_name, update_branch, args[1], fetch_auto_update)
		elif args[0] == 'fetch-all':
			command_fetch_all(repo_name)
		elif args[0] == 'help':
			command_help()
		elif args[0] == 'info':
			command_info(info_user)
		elif args[0] == 'info-detailed':
			command_info(info_user, True)
		elif args[0] == 'merge':
			if len(args) >= 2:
				command_merge(repo_name, update_branch, args[1])
			else:
				command_merge(repo_name, update_branch)
		elif args[0] == 'open':
			if len(args) >= 2:
				command_open(repo_name, args[1])
			else:
				command_open(repo_name)
		elif args[0] == 'pull':
			command_pull(repo_name)
		elif args[0] == 'submit':
			pull_body = None
			pull_title = None

			if len(args) >= 2:
				pull_body = args[1]

			if len(args) >= 3:
				pull_title = args[2]

			command_submit(repo_name, username, reviewer_repo_name, update_branch, pull_body, pull_title, submitOpenGitHub)
		elif args[0] == 'update':
			if len(args) >= 2:
					command_update(repo_name, update_branch, args[1])
			else:
				command_update(repo_name, update_branch)
		elif args[0] == 'stats' or args[0] == 'stat':
			pull_request_ID = None

			if len(args) >= 2:
				pull_request_ID = args[1]

			get_pr_stats(repo_name, update_branch, pull_request_ID)
		else:
			command_fetch(repo_name, update_branch, args[0], fetch_auto_update)
	else:
		command_show(repo_name)

def open_URL(url):
	if (os.popen('command -v open').read().strip() != ''):
		ret = os.system('open -g "%s" 2>/dev/null' % url)

		if ret != 0:
			os.system('open "%s"' % url)

	elif (os.popen('command -v cygstart').read().strip() != ''):
		os.system('cygstart "%s"' % url)

def post_comment(repo_name, pull_request_ID, comment):
	url = "http://github.com/api/v2/json/issues/comment/%s/%s" % (repo_name, pull_request_ID)
	params = {'comment': comment}
	github_json_request(url, params)

def update_branch(branch_name, update_branch):
	if in_work_dir():
		raise UserWarning("Cannot perform an update from within the work directory.\nIf you are done fixing conflicts run 'gitpr continue-update' to complete the update.")

	work_dir = get_work_dir()

	if work_dir:
		original_dir_path = get_git_base_path()

		print color_text("Switching to work directory %s" % work_dir, 'status')
		os.chdir(work_dir)

		f = open(os.path.join(work_dir, '.git', 'original_dir_path'), 'wb')
		f.write(original_dir_path)
		f.close()

		ret = os.system('git reset --hard && git clean -f')
		if ret != 0:
			raise UserWarning("Cleaning up work directory failed, update not performed")

	ret = os.system('git checkout %s' % branch_name)
	if ret != 0:
		if work_dir:
			raise UserWarning("Could not checkout %s in the work directory, update not performed" % branch_name)
		else:
			raise UserWarning("Could not checkout %s, update not performed" % branch_name)

	parent_commit = os.popen('git merge-base %s %s' % (update_branch, branch_name)).read().strip()
	head_commit = os.popen('git rev-parse HEAD').read().strip()

	if parent_commit == head_commit:
		branch_treeish = head_commit[0:10]
	else:
		branch_treeish = '%s..%s' % (parent_commit[0:10], head_commit[0:10])

	pull_request_ID = get_pull_request_ID(branch_name)
	f = open('/tmp/git-pull-request-treeish-%s' % pull_request_ID, 'wb')
	f.write(branch_treeish)
	f.close()

	print color_text("Original commits: %s" % branch_treeish, 'status')

	ret = os.system('git %(update-method)s %(update-branch)s' % (options))

	if ret != 0:
		if work_dir:
			chdir(work_dir)
		raise UserWarning("Updating %s from %s failed\nResolve conflicts and 'git add' files, then run 'gitpr continue-update'" % (branch_name, update_branch))

	complete_update(branch_name, update_branch)

if __name__ == "__main__":
	try:
		main()
	except UserWarning, e:
		print color_text(e, 'error')
		sys.exit(1)<|MERGE_RESOLUTION|>--- conflicted
+++ resolved
@@ -25,9 +25,6 @@
 		Send pull requests to this github repo instead of the 'remote upstream'
 		or 'github.reviewer' git config setting. This can be either a username
 		or a full repository name (user/repo).
-
-	-b <branch>, --update-branch <branch>
-		Specify the target branch on the reviewer github repository to submit the pull request.
 
 Commands:
 
@@ -816,11 +813,7 @@
 def main():
 	# parse command line options
 	try:
-<<<<<<< HEAD
-		opts, args = getopt.gnu_getopt(sys.argv[1:], 'hqr:u:b:l', ['help', 'quiet', 'repo=', 'reviewer=', 'update', 'update-branch=', 'no-update', 'user='])
-=======
-		opts, args = getopt.gnu_getopt(sys.argv[1:], 'hqr:u:l:b:', ['help', 'quiet', 'repo=', 'reviewer=', 'update', 'no-update', 'user=', '--update-branch'])
->>>>>>> 32e786b0
+		opts, args = getopt.gnu_getopt(sys.argv[1:], 'hqr:u:l:b:', ['help', 'quiet', 'repo=', 'reviewer=', 'update', 'no-update', 'user=', 'update-branch='])
 	except getopt.GetoptError, e:
 		raise UserWarning("%s\nFor help use --help" % e)
 
@@ -876,13 +869,11 @@
 			else:
 				repo_name = get_repo_name_for_remote(a)
 		elif o in ('-b', '--update-branch'):
-			options['update-branch'] = a
+			update_branch = a
 		elif o in ('-u', '--reviewer'):
 			reviewer_repo_name = a
 		elif o == '--update':
 			fetch_auto_update = True
-		elif o in ('-b', '--update-branch'):
-			update_branch = a
 		elif o == '--no-update':
 			fetch_auto_update = False
 
